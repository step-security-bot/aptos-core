/// This module contains functions for Ristretto255 curve arithmetic, assuming addition as the group operation.
///
/// The order of the Ristretto255 elliptic curve group is $\ell = 2^252 + 27742317777372353535851937790883648493$, same
/// as the order of the prime-order subgroup of Curve25519.
///
/// This module provides two structs for encoding Ristretto elliptic curves to the developer:
///
///  - First, a 32-byte-sized CompressedRistretto struct, which is used to persist points in storage.
///
///  - Second, a larger, in-memory, RistrettoPoint struct, which is decompressable from a CompressedRistretto struct. This
/// larger struct can be used for fast arithmetic operations (additions, multiplications, etc.). The results can be saved
/// back into storage by compressing RistrettoPoint structs back to CompressedRistretto structs.
///
/// This module also provides a Scalar struct for persisting scalars in storage and doing fast arithmetic on them.
///
/// One invariant maintained by this module is that all CompressedRistretto structs store a canonically-encoded point,
/// which can always be decompressed into a valid point on the curve as a RistrettoPoint struct. Unfortunately, due to
/// limitations in our underlying curve25519-dalek elliptic curve library, this decompression will unnecessarily verify
/// the validity of the point and thus slightly decrease performance.
///
/// Similarly, all Scalar structs store a canonically-encoded scalar, which can always be safely operated on using
/// arithmetic operations.
///
/// In the future, we might support additional features:
///
/// * For scalars:
///    - batch_invert()
///
///  * For points:
///    - double()
///      + The challenge is that curve25519-dalek does NOT export double for Ristretto points (nor for Edwards)
///
///    - double_and_compress_batch()
///
///    - fixed-base, variable-time via optional_mixed_multiscalar_mul() in VartimePrecomputedMultiscalarMul
///      + This would require a storage-friendly RistrettoBasepointTable and an in-memory variant of it too
///      + Similar to the CompressedRistretto and RistrettoPoint structs in this module
///      + The challenge is that curve25519-dalek's RistrettoBasepointTable is not serializable

module aptos_std::ristretto255 {
    use std::features;
    use std::option::Option;

    #[test_only]
    use std::option;

    //
    // Constants
    //

    /// The order of the Ristretto255 group and its scalar field, in little-endian.
    const ORDER_ELL: vector<u8> = x"edd3f55c1a631258d69cf7a2def9de1400000000000000000000000000000010";

    /// `ORDER_ELL` - 1: i.e., the "largest", reduced scalar in the field
    const L_MINUS_ONE: vector<u8> = x"ecd3f55c1a631258d69cf7a2def9de1400000000000000000000000000000010";

    /// The maximum size in bytes of a canonically-encoded Scalar is 32 bytes.
    const MAX_SCALAR_NUM_BYTES: u64 = 32u64;

    /// The maximum size in bits of a canonically-encoded Scalar is 256 bits.
    const MAX_SCALAR_NUM_BITS: u64 = 256u64;

    /// The maximum size in bytes of a canonically-encoded Ristretto255 point is 32 bytes.
    const MAX_POINT_NUM_BYTES: u64 = 32u64;

    /// The basepoint (generator) of the Ristretto255 group
    const BASE_POINT: vector<u8> = x"e2f2ae0a6abc4e71a884a961c500515f58e30b6aa582dd8db6a65945e08d2d76";

    /// The hash of the basepoint of the Ristretto255 group using SHA3_512
    const HASH_BASE_POINT: vector<u8> = x"8c9240b456a9e6dc65c377a1048d745f94a08cdb7f44cbcd7b46f34048871134";

    //
    // Reasons for error codes
    //

    /// The number of scalars does not match the number of points.
    const E_DIFFERENT_NUM_POINTS_AND_SCALARS: u64 = 1;
    /// Expected more than zero points as input.
    const E_ZERO_POINTS: u64 = 2;
    /// Expected more than zero scalars as input.
    const E_ZERO_SCALARS: u64 = 3;
<<<<<<< HEAD
    /// The native functions have not been rolled out yet.
    const E_NATIVE_FUN_NOT_AVAILABLE: u64 = 4;
=======
    /// Too many points have been created in the current transaction execution.
    const E_TOO_MANY_POINTS_CREATED: u64 = 4;
>>>>>>> e1e27334

    //
    // Scalar and point structs
    //

    /// This struct represents a scalar as a little-endian byte encoding of an integer in $\mathbb{Z}_\ell$, which is
    /// stored in `data`. Here, \ell denotes the order of the scalar field (and the underlying elliptic curve group).
    struct Scalar has copy, store, drop {
        data: vector<u8>
    }

    /// This struct represents a serialized point on the Ristretto255 curve, in 32 bytes.
    /// This struct can be decompressed from storage into an in-memory RistrettoPoint, on which fast curve arithmetic
    /// can be performed.
    struct CompressedRistretto has copy, store, drop {
        data: vector<u8>
    }

    /// This struct represents an in-memory Ristretto255 point and supports fast curve arithmetic.
    ///
    /// An important invariant: There will never be two RistrettoPoint's constructed with the same handle. One can have
    /// immutable references to the same RistrettoPoint, of course.
    struct RistrettoPoint has drop {
        handle: u64
    }

    //
    // Functions for arithmetic on points
    //

    /// Returns the identity point as a CompressedRistretto.
    public fun point_identity_compressed(): CompressedRistretto {
        CompressedRistretto {
            data: x"0000000000000000000000000000000000000000000000000000000000000000"
        }
    }

    /// Returns the identity point as a CompressedRistretto.
    public fun point_identity(): RistrettoPoint {
        RistrettoPoint {
            handle: point_identity_internal()
        }
    }

    /// Returns the basepoint (generator) of the Ristretto255 group as a compressed point
    public fun basepoint_compressed(): CompressedRistretto {
        CompressedRistretto {
            data: BASE_POINT
        }
    }

    /// Returns the hash-to-point result of serializing the basepoint of the Ristretto255 group.
    /// For use as the random value basepoint in Pedersen commitments
    public fun hash_to_point_base(): RistrettoPoint {
        let comp_res = CompressedRistretto { data: HASH_BASE_POINT };
        point_decompress(&comp_res)
    }

    /// Returns the basepoint (generator) of the Ristretto255 group
    public fun basepoint(): RistrettoPoint {
        let (handle, _) = point_decompress_internal(BASE_POINT);

        RistrettoPoint {
            handle
        }
    }

    /// Multiplies the basepoint (generator) of the Ristretto255 group by a scalar and returns the result.
    /// This call is much faster than `point_mul(&basepoint(), &some_scalar)` because of precomputation tables.
    public fun basepoint_mul(a: &Scalar): RistrettoPoint {
        RistrettoPoint {
            handle: basepoint_mul_internal(a.data)
        }
    }

    /// Creates a new CompressedRistretto point from a sequence of 32 bytes. If those bytes do not represent a valid
    /// point, returns None.
    public fun new_compressed_point_from_bytes(bytes: vector<u8>): Option<CompressedRistretto> {
        if (point_is_canonical_internal(bytes)) {
            std::option::some(CompressedRistretto {
                data: bytes
            })
        } else {
            std::option::none<CompressedRistretto>()
        }
    }

    /// Creates a new RistrettoPoint from a sequence of 32 bytes. If those bytes do not represent a valid point,
    /// returns None.
    public fun new_point_from_bytes(bytes: vector<u8>): Option<RistrettoPoint> {
        let (handle, is_canonical) = point_decompress_internal(bytes);
        if (is_canonical) {
            std::option::some(RistrettoPoint { handle })
        } else {
            std::option::none<RistrettoPoint>()
        }
    }

    /// Given a compressed ristretto point `point`, returns the byte representation of that point
    public fun compressed_point_to_bytes(point: CompressedRistretto): vector<u8> {
        point.data
    }

    /// DEPRECATED: Use the more clearly-named `new_point_from_sha2_512`
    ///
    /// Hashes the input to a uniformly-at-random RistrettoPoint via SHA512.
    public fun new_point_from_sha512(sha2_512_input: vector<u8>): RistrettoPoint {
        new_point_from_sha2_512(sha2_512_input)
    }

    /// Hashes the input to a uniformly-at-random RistrettoPoint via SHA2-512.
    public fun new_point_from_sha2_512(sha2_512_input: vector<u8>): RistrettoPoint {
        RistrettoPoint {
            handle: new_point_from_sha512_internal(sha2_512_input)
        }
    }

    /// Samples a uniformly-at-random RistrettoPoint given a sequence of 64 uniformly-at-random bytes. This function
    /// can be used to build a collision-resistant hash function that maps 64-byte messages to RistrettoPoint's.
    public fun new_point_from_64_uniform_bytes(bytes: vector<u8>): Option<RistrettoPoint> {
        if (std::vector::length(&bytes) == 64) {
            std::option::some(RistrettoPoint {
                handle: new_point_from_64_uniform_bytes_internal(bytes)
            })
        } else {
            std::option::none<RistrettoPoint>()
        }
    }

    /// Decompresses a CompressedRistretto from storage into a RistrettoPoint which can be used for fast arithmetic.
    public fun point_decompress(point: &CompressedRistretto): RistrettoPoint {
        // NOTE: Our CompressedRistretto invariant assures us that every CompressedRistretto in storage is a valid
        // RistrettoPoint
        let (handle, _) = point_decompress_internal(point.data);
        RistrettoPoint { handle }
    }

    /// Clones a RistrettoPoint.
    public fun point_clone(point: &RistrettoPoint): RistrettoPoint {
        if(!features::bulletproofs_enabled()) {
            abort(std::error::invalid_state(E_NATIVE_FUN_NOT_AVAILABLE))
        };

        RistrettoPoint {
            handle: point_clone_internal(point.handle)
        }
    }

    /// Compresses a RistrettoPoint to a CompressedRistretto which can be put in storage.
    public fun point_compress(point: &RistrettoPoint): CompressedRistretto {
        CompressedRistretto {
            data: point_compress_internal(point)
        }
    }

    /// Returns the sequence of bytes representin this Ristretto point.
    /// To convert a RistrettoPoint 'p' to bytes, first compress it via `c = point_compress(&p)`, and then call this
    /// function on `c`.
    public fun point_to_bytes(point: &CompressedRistretto): vector<u8> {
        point.data
    }

    /// Returns a * point.
    public fun point_mul(point: &RistrettoPoint, a: &Scalar): RistrettoPoint {
        RistrettoPoint {
            handle: point_mul_internal(point, a.data, false)
        }
    }

    /// Sets a *= point and returns 'a'.
    public fun point_mul_assign(point: &mut RistrettoPoint, a: &Scalar): &mut RistrettoPoint {
        point_mul_internal(point, a.data, true);
        point
    }

    /// Returns (a * a_base + b * base_point), where base_point is the Ristretto basepoint encoded in `BASE_POINT`.
    public fun basepoint_double_mul(a: &Scalar, a_base: &RistrettoPoint, b: &Scalar): RistrettoPoint {
        RistrettoPoint {
            handle: basepoint_double_mul_internal(a.data, a_base, b.data)
        }
    }

    /// Returns a + b
    public fun point_add(a: &RistrettoPoint, b: &RistrettoPoint): RistrettoPoint {
        RistrettoPoint {
            handle: point_add_internal(a, b, false)
        }
    }

    /// Sets a += b and returns 'a'.
    public fun point_add_assign(a: &mut RistrettoPoint, b: &RistrettoPoint): &mut RistrettoPoint {
        point_add_internal(a, b, true);
        a
    }

    /// Returns a - b
    public fun point_sub(a: &RistrettoPoint, b: &RistrettoPoint): RistrettoPoint {
        RistrettoPoint {
            handle: point_sub_internal(a, b, false)
        }
    }

    /// Sets a -= b and returns 'a'.
    public fun point_sub_assign(a: &mut RistrettoPoint, b: &RistrettoPoint): &mut RistrettoPoint {
        point_sub_internal(a, b, true);
        a
    }

    /// Returns -a
    public fun point_neg(a: &RistrettoPoint): RistrettoPoint {
        RistrettoPoint {
            handle: point_neg_internal(a, false)
        }
    }

    /// Sets a = -a, and returns 'a'.
    public fun point_neg_assign(a: &mut RistrettoPoint): &mut RistrettoPoint {
        point_neg_internal(a, true);
        a
    }

    /// Returns true if the two RistrettoPoints are the same points on the elliptic curve.
    native public fun point_equals(g: &RistrettoPoint, h: &RistrettoPoint): bool;

    /// Computes a double-scalar multiplication, returning a_1 p_1 + a_2 p_2
    /// This function is much faster than computing each a_i p_i using `point_mul` and adding up the results using `point_add`.
    public fun double_scalar_mul(scalar1: &Scalar, point1: &RistrettoPoint, scalar2: &Scalar, point2: &RistrettoPoint): RistrettoPoint {
        if(!features::bulletproofs_enabled()) {
            abort(std::error::invalid_state(E_NATIVE_FUN_NOT_AVAILABLE))
        };

        RistrettoPoint {
            handle: double_scalar_mul_internal(point1.handle, point2.handle, scalar1.data, scalar2.data)
        }
    }

    /// Computes a multi-scalar multiplication, returning a_1 p_1 + a_2 p_2 + ... + a_n p_n.
    /// This function is much faster than computing each a_i p_i using `point_mul` and adding up the results using `point_add`.
    public fun multi_scalar_mul(points: &vector<RistrettoPoint>, scalars: &vector<Scalar>): RistrettoPoint {
        assert!(!std::vector::is_empty(points), std::error::invalid_argument(E_ZERO_POINTS));
        assert!(!std::vector::is_empty(scalars), std::error::invalid_argument(E_ZERO_SCALARS));
        assert!(std::vector::length(points) == std::vector::length(scalars), std::error::invalid_argument(E_DIFFERENT_NUM_POINTS_AND_SCALARS));

        RistrettoPoint {
            handle: multi_scalar_mul_internal<RistrettoPoint, Scalar>(points, scalars)
        }
    }

    //
    // Functions for arithmetic on Scalars
    //

    /// Given a sequence of 32 bytes, checks if they canonically-encode a Scalar and return it.
    /// Otherwise, returns None.
    public fun new_scalar_from_bytes(bytes: vector<u8>): Option<Scalar> {
        if (scalar_is_canonical_internal(bytes)) {
            std::option::some(Scalar {
                data: bytes
            })
        } else {
            std::option::none<Scalar>()
        }
    }

    /// DEPRECATED: Use the more clearly-named `new_scalar_from_sha2_512`
    ///
    /// Hashes the input to a uniformly-at-random Scalar via SHA2-512
    public fun new_scalar_from_sha512(sha2_512_input: vector<u8>): Scalar {
        new_scalar_from_sha2_512(sha2_512_input)
    }

    /// Hashes the input to a uniformly-at-random Scalar via SHA2-512
    public fun new_scalar_from_sha2_512(sha2_512_input: vector<u8>): Scalar {
        Scalar {
            data: scalar_from_sha512_internal(sha2_512_input)
        }
    }

    /// Creates a Scalar from an u8.
    public fun new_scalar_from_u8(byte: u8): Scalar {
        let s = scalar_zero();
        let byte_zero = std::vector::borrow_mut(&mut s.data, 0);
        *byte_zero = byte;

        s
    }

    /// Creates a Scalar from an u32.
    public fun new_scalar_from_u32(four_bytes: u32): Scalar {
        Scalar {
            data: scalar_from_u64_internal((four_bytes as u64))
        }
    }

    /// Creates a Scalar from an u64.
    public fun new_scalar_from_u64(eight_bytes: u64): Scalar {
        Scalar {
            data: scalar_from_u64_internal(eight_bytes)
        }
    }

    /// Creates a Scalar from an u128.
    public fun new_scalar_from_u128(sixteen_bytes: u128): Scalar {
        Scalar {
            data: scalar_from_u128_internal(sixteen_bytes)
        }
    }

    /// Creates a Scalar from 32 bytes by reducing the little-endian-encoded number in those bytes modulo $\ell$.
    public fun new_scalar_reduced_from_32_bytes(bytes: vector<u8>): Option<Scalar> {
        if (std::vector::length(&bytes) == 32) {
            std::option::some(Scalar {
                data: scalar_reduced_from_32_bytes_internal(bytes)
            })
        } else {
            std::option::none()
        }
    }

    /// Samples a scalar uniformly-at-random given 64 uniform-at-random bytes as input by reducing the little-endian-encoded number
    /// in those bytes modulo $\ell$.
    public fun new_scalar_uniform_from_64_bytes(bytes: vector<u8>): Option<Scalar> {
        if (std::vector::length(&bytes) == 64) {
            std::option::some(Scalar {
                data: scalar_uniform_from_64_bytes_internal(bytes)
            })
        } else {
            std::option::none()
        }
    }

    /// Returns 0 as a Scalar.
    public fun scalar_zero(): Scalar {
        Scalar {
            data: x"0000000000000000000000000000000000000000000000000000000000000000"
        }
    }

    /// Returns true if the given Scalar equals 0.
    public fun scalar_is_zero(s: &Scalar): bool {
        s.data == x"0000000000000000000000000000000000000000000000000000000000000000"
    }

    /// Returns 1 as a Scalar.
    public fun scalar_one(): Scalar {
        Scalar {
            data: x"0100000000000000000000000000000000000000000000000000000000000000"
        }
    }

    /// Returns true if the given Scalar equals 1.
    public fun scalar_is_one(s: &Scalar): bool {
        s.data == x"0100000000000000000000000000000000000000000000000000000000000000"
    }

    /// Returns true if the two scalars are equal.
    public fun scalar_equals(lhs: &Scalar, rhs: &Scalar): bool {
        lhs.data == rhs.data
    }

    /// Returns the inverse s^{-1} mod \ell of a scalar s.
    /// Returns None if s is zero.
    public fun scalar_invert(s: &Scalar): Option<Scalar> {
        if (scalar_is_zero(s)) {
            std::option::none<Scalar>()
        } else {
            std::option::some(Scalar {
                data: scalar_invert_internal(s.data)
            })
        }
    }

    /// Returns the product of the two scalars.
    public fun scalar_mul(a: &Scalar, b: &Scalar): Scalar {
        Scalar {
            data: scalar_mul_internal(a.data, b.data)
        }
    }

    /// Computes the product of 'a' and 'b' and assigns the result to 'a'.
    /// Returns 'a'.
    public fun scalar_mul_assign(a: &mut Scalar, b: &Scalar): &mut Scalar {
        a.data = scalar_mul(a, b).data;
        a
    }

    /// Returns the sum of the two scalars.
    public fun scalar_add(a: &Scalar, b: &Scalar): Scalar {
        Scalar {
            data: scalar_add_internal(a.data, b.data)
        }
    }

    /// Computes the sum of 'a' and 'b' and assigns the result to 'a'
    /// Returns 'a'.
    public fun scalar_add_assign(a: &mut Scalar, b: &Scalar): &mut Scalar {
        a.data = scalar_add(a, b).data;
        a
    }

    /// Returns the difference of the two scalars.
    public fun scalar_sub(a: &Scalar, b: &Scalar): Scalar {
        Scalar {
            data: scalar_sub_internal(a.data, b.data)
        }
    }

    /// Subtracts 'b' from 'a' and assigns the result to 'a'.
    /// Returns 'a'.
    public fun scalar_sub_assign(a: &mut Scalar, b: &Scalar): &mut Scalar {
        a.data = scalar_sub(a, b).data;
        a
    }

    /// Returns the negation of 'a': i.e., $(0 - a) \mod \ell$.
    public fun scalar_neg(a: &Scalar): Scalar {
        Scalar {
            data: scalar_neg_internal(a.data)
        }
    }

    /// Replaces 'a' by its negation.
    ///  Returns 'a'.
    public fun scalar_neg_assign(a: &mut Scalar): &mut Scalar {
        a.data = scalar_neg(a).data;
        a
    }

    /// Returns the byte-representation of the scalar.
    public fun scalar_to_bytes(s: &Scalar): vector<u8> {
        s.data
    }

    //
    // Only used internally for implementing CompressedRistretto and RistrettoPoint
    //

    // NOTE: This was supposed to be more clearly named with *_sha2_512_*.
    native fun new_point_from_sha512_internal(sha2_512_input: vector<u8>): u64;

    native fun new_point_from_64_uniform_bytes_internal(bytes: vector<u8>): u64;

    native fun point_is_canonical_internal(bytes: vector<u8>): bool;

    native fun point_identity_internal(): u64;

    native fun point_decompress_internal(maybe_non_canonical_bytes: vector<u8>): (u64, bool);

    native fun point_clone_internal(point_handle: u64): u64;
    native fun point_compress_internal(point: &RistrettoPoint): vector<u8>;

    native fun point_mul_internal(point: &RistrettoPoint, a: vector<u8>, in_place: bool): u64;

    native fun basepoint_mul_internal(a: vector<u8>): u64;

    native fun basepoint_double_mul_internal(a: vector<u8>, some_point: &RistrettoPoint, b: vector<u8>): u64;

    native fun point_add_internal(a: &RistrettoPoint, b: &RistrettoPoint, in_place: bool): u64;

    native fun point_sub_internal(a: &RistrettoPoint, b: &RistrettoPoint, in_place: bool): u64;

    native fun point_neg_internal(a: &RistrettoPoint, in_place: bool): u64;

    native fun double_scalar_mul_internal(point1: u64, point2: u64, scalar1: vector<u8>, scalar2: vector<u8>): u64;

    /// The generic arguments are needed to deal with some Move VM peculiarities which prevent us from borrowing the
    /// points (or scalars) inside a &vector in Rust.
    ///
    /// WARNING: This function can only be called with P = RistrettoPoint and S = Scalar.
    native fun multi_scalar_mul_internal<P, S>(points: &vector<P>, scalars: &vector<S>): u64;

    //
    // Only used internally for implementing Scalar.
    //

    native fun scalar_is_canonical_internal(s: vector<u8>): bool;

    native fun scalar_from_u64_internal(num: u64): vector<u8>;

    native fun scalar_from_u128_internal(num: u128): vector<u8>;

    native fun scalar_reduced_from_32_bytes_internal(bytes: vector<u8>): vector<u8>;

    native fun scalar_uniform_from_64_bytes_internal(bytes: vector<u8>): vector<u8>;

    native fun scalar_invert_internal(bytes: vector<u8>): vector<u8>;

    // NOTE: This was supposed to be more clearly named with *_sha2_512_*.
    native fun scalar_from_sha512_internal(sha2_512_input: vector<u8>): vector<u8>;

    native fun scalar_mul_internal(a_bytes: vector<u8>, b_bytes: vector<u8>): vector<u8>;

    native fun scalar_add_internal(a_bytes: vector<u8>, b_bytes: vector<u8>): vector<u8>;

    native fun scalar_sub_internal(a_bytes: vector<u8>, b_bytes: vector<u8>): vector<u8>;

    native fun scalar_neg_internal(a_bytes: vector<u8>): vector<u8>;

    #[test_only]
    native fun random_scalar_internal(): vector<u8>;

    //
    // Test-only functions
    //

    #[test_only]
    public fun random_scalar(): Scalar {
        Scalar {
            data: random_scalar_internal()
        }
    }

    #[test_only]
    public fun random_point(): RistrettoPoint {
        let s = random_scalar();

        basepoint_mul(&s)
    }

    //
    // Testing constants
    //

    // The scalar 2
    #[test_only]
    const TWO_SCALAR: vector<u8> = x"0200000000000000000000000000000000000000000000000000000000000000";

    // Non-canonical scalar: the order \ell of the group + 1
    #[test_only]
    const L_PLUS_ONE: vector<u8> = x"eed3f55c1a631258d69cf7a2def9de1400000000000000000000000000000010";

    // Non-canonical scalar: the order \ell of the group + 2
    #[test_only]
    const L_PLUS_TWO: vector<u8> = x"efd3f55c1a631258d69cf7a2def9de1400000000000000000000000000000010";

    // Some random scalar denoted by X
    #[test_only]
    const X_SCALAR: vector<u8> = x"4e5ab4345d4708845913b4641bc27d5252a585101bcc4244d449f4a879d9f204";

    // X^{-1} = 1/X = 6859937278830797291664592131120606308688036382723378951768035303146619657244
    // 0x1CDC17FCE0E9A5BBD9247E56BB016347BBBA31EDD5A9BB96D50BCD7A3F962A0F
    #[test_only]
    const X_INV_SCALAR: vector<u8> = x"1cdc17fce0e9a5bbd9247e56bb016347bbba31edd5a9bb96d50bcd7a3f962a0f";

    // Some random scalar Y = 2592331292931086675770238855846338635550719849568364935475441891787804997264
    #[test_only]
    const Y_SCALAR: vector<u8> = x"907633fe1c4b66a4a28d2dd7678386c353d0de5455d4fc9de8ef7ac31f35bb05";

    // X * Y = 5690045403673944803228348699031245560686958845067437804563560795922180092780
    #[test_only]
    const X_TIMES_Y_SCALAR: vector<u8> = x"6c3374a1894f62210aaa2fe186a6f92ce0aa75c2779581c295fc08179a73940c";

    // X + 2^256 * X \mod \ell
    #[test_only]
    const REDUCED_X_PLUS_2_TO_256_TIMES_X_SCALAR: vector<u8> = x"d89ab38bd279024745639ed817ad3f64cc005b32db9939f91c521fc564a5c008";

    // sage: l = 2^252 + 27742317777372353535851937790883648493
    // sage: big = 2^256 - 1
    // sage: repr((big % l).digits(256))
    #[test_only]
    const REDUCED_2_256_MINUS_1_SCALAR: vector<u8> = x"1c95988d7431ecd670cf7d73f45befc6feffffffffffffffffffffffffffff0f";

    #[test_only]
    const NON_CANONICAL_ALL_ONES: vector<u8> = x"FFFFFFFFFFFFFFFFFFFFFFFFFFFFFFFFFFFFFFFFFFFFFFFFFFFFFFFFFFFFFFFF";

    #[test_only]
    const A_SCALAR: vector<u8> = x"1a0e978a90f6622d3747023f8ad8264da758aa1b88e040d1589e7b7f2376ef09";

    // Generated in curve25519-dalek via:
    // ```
    //     let mut hasher = sha2::Sha512::default();
    //     hasher.update(b"bello!");
    //     let s = Scalar::from_hash(hasher);
    //     println!("scalar: {:x?}", s.to_bytes());
    // ```
    #[test_only]
    const B_SCALAR: vector<u8> = x"dbfd97afd38a06f0138d0527efb28ead5b7109b486465913bf3aa472a8ed4e0d";

    #[test_only]
    const A_TIMES_B_SCALAR: vector<u8> = x"2ab50e383d7c210f74d5387330735f18315112d10dfb98fcce1e2620c0c01402";

    #[test_only]
    const A_PLUS_B_SCALAR: vector<u8> = x"083839dd491e57c5743710c39a91d6e502cab3cf0e279ae417d91ff2cb633e07";

    #[test_only]
    /// A_SCALAR * BASE_POINT, computed by modifying a test in curve25519-dalek in src/edwards.rs to do:
    /// ```
    ///     let comp = RistrettoPoint(A_TIMES_BASEPOINT.decompress().unwrap()).compress();
    ///     println!("hex: {:x?}", comp.to_bytes());
    /// ```
    const A_TIMES_BASE_POINT: vector<u8> = x"96d52d9262ee1e1aae79fbaee8c1d9068b0d01bf9a4579e618090c3d1088ae10";

    #[test_only]
    const A_POINT: vector<u8> = x"e87feda199d72b83de4f5b2d45d34805c57019c6c59c42cb70ee3d19aa996f75";
    #[test_only]
    const B_POINT: vector<u8> = x"fa0b3624b081c62f364d0b2839dcc76d7c3ab0e27e31beb2b9ed766575f28e76";
    #[test_only]
    const A_PLUS_B_POINT: vector<u8> = x"70cf3753475b9ff33e2f84413ed6b5052073bccc0a0a81789d3e5675dc258056";

    //    const NON_CANONICAL_LARGEST_ED25519_S: vector<u8> = x"f8ffffffffffffffffffffffffffffffffffffffffffffffffffffffffffff7f";
    //    const CANONICAL_LARGEST_ED25519_S_PLUS_ONE: vector<u8> = x"7e344775474a7f9723b63a8be92ae76dffffffffffffffffffffffffffffff0f";
    //    const CANONICAL_LARGEST_ED25519_S_MINUS_ONE: vector<u8> = x"7c344775474a7f9723b63a8be92ae76dffffffffffffffffffffffffffffff0f";

    //
    // Tests
    //

    #[test]
    fun test_point_decompression() {
        let compressed = new_compressed_point_from_bytes(A_POINT);
        assert!(std::option::is_some(&compressed), 1);

        let point = new_point_from_bytes(A_POINT);
        assert!(std::option::is_some(&point), 1);

        let point = std::option::extract(&mut point);
        let compressed = std::option::extract(&mut compressed);
        let same_point = point_decompress(&compressed);

        assert!(point_equals(&point, &same_point), 1);
    }

    #[test]
    fun test_point_equals() {
        let g = basepoint();
        let same_g = std::option::extract(&mut new_point_from_bytes(BASE_POINT));
        let ag = std::option::extract(&mut new_point_from_bytes(A_TIMES_BASE_POINT));

        assert!(point_equals(&g, &same_g), 1);
        assert!(!point_equals(&g, &ag), 1);
    }

    #[test]
    fun test_point_mul() {
        // fetch g
        let g = basepoint();
        // fetch a
        let a = std::option::extract(&mut new_scalar_from_bytes(A_SCALAR));
        // fetch expected a*g
        let ag = std::option::extract(&mut new_point_from_bytes(A_TIMES_BASE_POINT));

        // compute a*g
        let p = point_mul(&g, &a);

        // sanity-check the handles
        assert!(g.handle == 0, 1);
        assert!(ag.handle == 1, 1);
        assert!(p.handle == 2, 1);

        assert!(!point_equals(&g, &ag), 1);     // make sure input g remains unmodifed
        assert!(point_equals(&p, &ag), 1);   // make sure output a*g is correct
    }

    #[test]
    fun test_point_mul_assign() {
        let g = basepoint();
        assert!(g.handle == 0, 1);

        let a = std::option::extract(&mut new_scalar_from_bytes(A_SCALAR));

        let ag = std::option::extract(&mut new_point_from_bytes(A_TIMES_BASE_POINT));
        assert!(ag.handle == 1, 1);
        assert!(!point_equals(&g, &ag), 1);

        {
            // NOTE: new_g is just a mutable reference to g
            let upd_g = point_mul_assign(&mut g, &a);

            // in a mul_assign the returned &mut RistrettoPoint reference should have the same handle as 'g'
            assert!(upd_g.handle == 0, 1);

            assert!(point_equals(upd_g, &ag), 1);
        };

        assert!(point_equals(&g, &ag), 1);
    }

    #[test]
    fun test_point_add() {
        // fetch a
        let a = std::option::extract(&mut new_point_from_bytes(A_POINT));

        // fetch b
        let b = std::option::extract(&mut new_point_from_bytes(B_POINT));

        // fetch expected a + b
        let a_plus_b = std::option::extract(&mut new_point_from_bytes(A_PLUS_B_POINT));

        // compute a*g
        let result = point_add(&a, &b);

        assert!(!point_equals(&a, &b), 1);

        // sanity-check the handles
        assert!(a.handle == 0, 1);
        assert!(b.handle == 1, 1);
        assert!(a_plus_b.handle == 2, 1);
        assert!(result.handle == 3, 1);

        assert!(!point_equals(&a, &result), 1);     // make sure input a remains unmodifed
        assert!(!point_equals(&b, &result), 1);     // make sure input b remains unmodifed
        assert!(point_equals(&a_plus_b, &result), 1);   // make sure output a+b is correct
    }

    #[test]
    fun test_point_add_assign_0_0() {
        test_point_add_assign_internal(0, 0);
    }

    #[test]
    fun test_point_add_assign_1_0() {
        test_point_add_assign_internal(1, 0);
    }

    #[test]
    fun test_point_add_assign_0_1() {
        test_point_add_assign_internal(0, 1);
    }

    #[test]
    fun test_point_add_assign_3_7() {
        test_point_add_assign_internal(3, 7);
    }

    #[test_only]
    fun test_point_add_assign_internal(before_a_gap: u64, before_b_gap: u64) {
        // create extra RistrettoPoints here, so as to generate different PointStore layouts inside the native Rust implementation
        let c = before_a_gap;
        while (c > 0) {
            let _ignore = std::option::extract(&mut new_point_from_bytes(BASE_POINT));

            c = c - 1;
        };

        // fetch a
        let a = std::option::extract(&mut new_point_from_bytes(A_POINT));

        // create extra RistrettoPoints here, so as to generate different PointStore layouts inside the native Rust implementation
        let c = before_b_gap;
        while (c > 0) {
            let _ignore = std::option::extract(&mut new_point_from_bytes(BASE_POINT));

            c = c - 1;
        };
        // fetch b
        let b = std::option::extract(&mut new_point_from_bytes(B_POINT));

        let a_plus_b = std::option::extract(&mut new_point_from_bytes(A_PLUS_B_POINT));

        // sanity-check the handles
        assert!(a.handle == before_a_gap, 1);
        assert!(b.handle == 1 + before_a_gap + before_b_gap, 1);
        assert!(a_plus_b.handle == 2 + before_a_gap + before_b_gap, 1);

        assert!(!point_equals(&a, &b), 1);
        assert!(!point_equals(&a, &a_plus_b), 1);

        {
            // NOTE: new_h is just a mutable reference to g
            let upd_a = point_add_assign(&mut a, &b);

            // in a add_assign the returned &mut RistrettoPoint reference should have the same handle as 'a'
            assert!(upd_a.handle == before_a_gap, 1);

            assert!(point_equals(upd_a, &a_plus_b), 1);
        };

        assert!(point_equals(&a, &a_plus_b), 1);
    }

    #[test]
    fun test_point_sub() {
        // fetch a
        let a = std::option::extract(&mut new_point_from_bytes(A_POINT));

        // fetch b
        let b = std::option::extract(&mut new_point_from_bytes(B_POINT));

        // fetch expected a + b
        let a_plus_b = std::option::extract(&mut new_point_from_bytes(A_PLUS_B_POINT));

        // compute a*g
        let result = point_sub(&a_plus_b, &b);

        assert!(!point_equals(&a, &b), 1);

        // sanity-check the handles
        assert!(a.handle == 0, 1);
        assert!(b.handle == 1, 1);
        assert!(a_plus_b.handle == 2, 1);
        assert!(result.handle == 3, 1);

        assert!(!point_equals(&a_plus_b, &result), 1);     // make sure input a_plus_b remains unmodifed
        assert!(!point_equals(&b, &result), 1);     // make sure input b remains unmodifed
        assert!(point_equals(&a, &result), 1);   // make sure output 'a+b-b' is correct
    }

    #[test]
    fun test_point_neg() {
        let a = std::option::extract(&mut new_point_from_bytes(A_POINT));

        let neg_a = point_neg(&a);

        assert!(a.handle != neg_a.handle, 1);
        assert!(!point_equals(&a, &neg_a), 1);
        assert!(!point_equals(&point_add(&point_identity(), &a), &neg_a), 1);
        assert!(point_equals(&point_add(&a, &neg_a), &point_identity()), 1);

        let handle = a.handle;
        let neg_a_ref = point_neg_assign(&mut a);
        assert!(handle == neg_a_ref.handle, 1);
        assert!(point_equals(neg_a_ref, &neg_a), 1);
    }

    #[test]
    fun test_basepoint_mul() {
        let a = Scalar { data: A_SCALAR };
        let basepoint = basepoint();
        let expected = point_mul(&basepoint, &a);
        assert!(point_equals(&expected, &basepoint_mul(&a)), 1);
    }

    #[test(fx = @std)]
    fun test_basepoint_double_mul(fx: signer) {
        features::change_feature_flags(&fx, vector[ features::get_bulletproofs_feature() ], vector[]);

        let expected = option::extract(&mut new_point_from_bytes(x"be5d615d8b8f996723cdc6e1895b8b6d312cc75d1ffb0259873b99396a38c05a"));

        let a = Scalar { data: A_SCALAR };
        let a_point = option::extract(&mut new_point_from_bytes(A_POINT));
        let b = Scalar { data: B_SCALAR };
        let actual = basepoint_double_mul(&a, &a_point, &b);

        assert!(point_equals(&expected, &actual), 1);

        let expected = double_scalar_mul(&a, &a_point, &b, &basepoint());
        assert!(point_equals(&expected, &actual), 1);
    }

    #[test]
    #[expected_failure]
    fun test_multi_scalar_mul_aborts_empty_scalars() {
        multi_scalar_mul(&vector[ basepoint() ], &vector[]);
    }

    #[test]
    #[expected_failure]
    fun test_multi_scalar_mul_aborts_empty_points() {
        multi_scalar_mul(&vector[ ], &vector[ Scalar { data: A_SCALAR } ]);
    }

    #[test]
    #[expected_failure]
    fun test_multi_scalar_mul_aborts_empty_all() {
        multi_scalar_mul(&vector[ ], &vector[ ]);
    }

    #[test]
    #[expected_failure]
    fun test_multi_scalar_mul_aborts_different_sizes() {
        multi_scalar_mul(&vector[ basepoint() ], &vector[ Scalar { data: A_SCALAR }, Scalar { data: B_SCALAR }  ]);
    }

    #[test]
    fun test_multi_scalar_mul_single() {
        // Test single exp
        let points = vector[
            basepoint(),
        ];

        let scalars = vector[
            Scalar { data: A_SCALAR },
        ];

        let result = multi_scalar_mul(&points, &scalars);
        let expected = std::option::extract(&mut new_point_from_bytes(A_TIMES_BASE_POINT));

        assert!(point_equals(&result, &expected), 1);
    }

    #[test]
    fun test_multi_scalar_mul_double() {
        // Test double exp
        let points = vector[
            basepoint(),
            basepoint(),
        ];

        let scalars = vector[
            Scalar { data: A_SCALAR },
            Scalar { data: B_SCALAR },
        ];

        let result = multi_scalar_mul(&points, &scalars);
        let expected = basepoint_double_mul(
            std::vector::borrow(&scalars, 0),
            &basepoint(),
            std::vector::borrow(&scalars, 1));

        assert!(point_equals(&result, &expected), 1);
    }

    #[test]
    fun test_multi_scalar_mul_many() {
        let scalars = vector[
            new_scalar_from_sha2_512(b"1"),
            new_scalar_from_sha2_512(b"2"),
            new_scalar_from_sha2_512(b"3"),
            new_scalar_from_sha2_512(b"4"),
            new_scalar_from_sha2_512(b"5"),
        ];

        let points = vector[
            new_point_from_sha2_512(b"1"),
            new_point_from_sha2_512(b"2"),
            new_point_from_sha2_512(b"3"),
            new_point_from_sha2_512(b"4"),
            new_point_from_sha2_512(b"5"),
        ];

        let expected = std::option::extract(&mut new_point_from_bytes(x"c4a98fbe6bd0f315a0c150858aec8508be397443093e955ef982e299c1318928"));
        let result = multi_scalar_mul(&points, &scalars);

        assert!(point_equals(&expected, &result), 1);
    }

    #[test]
    fun test_new_point_from_sha2_512() {
        let msg = b"To really appreciate architecture, you may even need to commit a murder";
        let expected = option::extract(&mut new_point_from_bytes(x"baaa91eb43e5e2f12ffc96347e14bc458fdb1772b2232b08977ee61ea9f84e31"));

        assert!(point_equals(&expected, &new_point_from_sha2_512(msg)), 1);
    }

    #[test]
    fun test_new_point_from_64_uniform_bytes() {
        let bytes_64 = x"baaa91eb43e5e2f12ffc96347e14bc458fdb1772b2232b08977ee61ea9f84e31e87feda199d72b83de4f5b2d45d34805c57019c6c59c42cb70ee3d19aa996f75";
        let expected = option::extract(&mut new_point_from_bytes(x"4a8e429f906478654232d7ae180ad60854754944ac67f38e20d8fa79e4b7d71e"));

        let point = option::extract(&mut new_point_from_64_uniform_bytes(bytes_64));
        assert!(point_equals(&expected, &point), 1);
    }

    #[test]
    fun test_scalar_basic_viability() {
        // Test conversion from u8
        let two = Scalar { data: TWO_SCALAR };
        assert!(scalar_equals(&new_scalar_from_u8(2u8), &two), 1);

        // Test conversion from u64
        assert!(scalar_equals(&new_scalar_from_u64(2u64), &two), 1);

        // Test conversion from u128
        assert!(scalar_equals(&new_scalar_from_u128(2u128), &two), 1);

        // Test (0 - 1) % order = order - 1
        assert!(scalar_equals(&scalar_sub(&scalar_zero(), &scalar_one()), &Scalar { data: L_MINUS_ONE }), 1);
    }

    #[test]
    /// Tests deserializing a Scalar from a sequence of canonical bytes
    fun test_scalar_from_canonical_bytes() {
        // Too few bytes
        assert!(std::option::is_none(&new_scalar_from_bytes(x"00")), 1);

        // 32 zero bytes are canonical
        assert!(std::option::is_some(&new_scalar_from_bytes(x"0000000000000000000000000000000000000000000000000000000000000000")), 1);

        // Non-canonical because unreduced
        assert!(std::option::is_none(&new_scalar_from_bytes(x"1010101010101010101010101010101010101010101010101010101010101010")), 1);

        // Canonical because \ell - 1
        assert!(std::option::is_some(&new_scalar_from_bytes(L_MINUS_ONE)), 1);

        // Non-canonical because \ell
        assert!(std::option::is_none(&new_scalar_from_bytes(ORDER_ELL)), 1);

        // Non-canonical because \ell+1
        assert!(std::option::is_none(&new_scalar_from_bytes(L_PLUS_ONE)), 1);

        // Non-canonical because \ell+2
        assert!(std::option::is_none(&new_scalar_from_bytes(L_PLUS_TWO)), 1);

        // Non-canonical because high bit is set
        let non_canonical_highbit = vector[0, 0, 0, 0, 0, 0, 0, 0, 0, 0, 0, 0, 0, 0, 0, 0, 0, 0, 0, 0, 0, 0, 0, 0, 0, 0, 0, 0, 0, 0, 0, 128];
        let non_canonical_highbit_hex = x"0000000000000000000000000000000000000000000000000000000000000080";
        assert!(non_canonical_highbit == non_canonical_highbit_hex, 1);
        assert!(std::option::is_none(&new_scalar_from_bytes(non_canonical_highbit)), 1);
    }

    #[test]
    fun test_scalar_zero() {
        // 0 == 0
        assert!(scalar_is_zero(&scalar_zero()), 1);
        assert!(scalar_is_zero(&new_scalar_from_u8(0u8)), 1);

        // 0 != 1
        assert!(scalar_is_zero(&scalar_one()) == false, 1);

        // Pick a random scalar by hashing from some "random" bytes
        let s = new_scalar_from_sha2_512(x"deadbeef");

        // Technically, there is a negligible probability (i.e., 1/2^\ell) that the hashed s is zero or one
        assert!(scalar_is_zero(&s) == false, 1);
        assert!(scalar_is_one(&s) == false, 1);

        // Multiply 0 with a random scalar and make sure you get zero
        assert!(scalar_is_zero(&scalar_mul(&scalar_zero(), &s)), 1);
        assert!(scalar_is_zero(&scalar_mul(&s, &scalar_zero())), 1);
    }

    #[test]
    fun test_scalar_one() {
        // 1 == 1
        assert!(scalar_is_one(&scalar_one()), 1);
        assert!(scalar_is_one(&new_scalar_from_u8(1u8)), 1);

        // 1 != 0
        assert!(scalar_is_one(&scalar_zero()) == false, 1);

        // Pick a random scalar by hashing from some "random" bytes
        let s = new_scalar_from_sha2_512(x"deadbeef");
        let inv = scalar_invert(&s);

        // Technically, there is a negligible probability (i.e., 1/2^\ell) that s was zero and the call above returned None
        assert!(std::option::is_some(&inv), 1);

        let inv = std::option::extract(&mut inv);

        // Multiply s with s^{-1} and make sure you get one
        assert!(scalar_is_one(&scalar_mul(&s, &inv)), 1);
        assert!(scalar_is_one(&scalar_mul(&inv, &s)), 1);
    }

    #[test]
    fun test_scalar_from_sha2_512() {
        // Test a specific message hashes correctly to the field
        let str: vector<u8> = vector[];
        std::vector::append(&mut str, b"To really appreciate architecture, you may even need to commit a murder.");
        std::vector::append(&mut str, b"While the programs used for The Manhattan Transcripts are of the most extreme");
        std::vector::append(&mut str, b"nature, they also parallel the most common formula plot: the archetype of");
        std::vector::append(&mut str, b"murder. Other phantasms were occasionally used to underline the fact that");
        std::vector::append(&mut str, b"perhaps all architecture, rather than being about functional standards, is");
        std::vector::append(&mut str, b"about love and death.");

        let s = new_scalar_from_sha2_512(str);

        let expected: vector<u8> = vector[
            21, 88, 208, 252, 63, 122, 210, 152,
            154, 38, 15, 23, 16, 167, 80, 150,
            192, 221, 77, 226, 62, 25, 224, 148,
            239, 48, 176, 10, 185, 69, 168, 11
        ];

        assert!(s.data == expected, 1)
    }

    #[test]
    fun test_scalar_invert() {
        // Cannot invert zero
        assert!(std::option::is_none(&scalar_invert(&scalar_zero())), 1);

        // One's inverse is one
        let one = scalar_invert(&scalar_one());
        assert!(std::option::is_some(&one), 1);

        let one = std::option::extract(&mut one);
        assert!(scalar_is_one(&one), 1);

        // Test a random point X's inverse is correct
        let x = Scalar { data: X_SCALAR };
        let xinv = scalar_invert(&x);
        assert!(std::option::is_some(&xinv), 1);

        let xinv = std::option::extract(&mut xinv);
        let xinv_expected = Scalar { data: X_INV_SCALAR };

        assert!(scalar_equals(&xinv, &xinv_expected), 1)
    }

    #[test]
    fun test_scalar_neg() {
        // -(-X) == X
        let x = Scalar { data: X_SCALAR };

        let x_neg = scalar_neg(&x);
        let x_neg_neg = scalar_neg(&x_neg);

        assert!(scalar_equals(&x, &x_neg_neg), 1);
    }

    #[test]
    fun test_scalar_neg_assign() {
        let x = Scalar { data: X_SCALAR };
        let x_copy = x;

        scalar_neg_assign(&mut x);
        assert!(!scalar_equals(&x, &x_copy), 1);
        scalar_neg_assign(&mut x);
        assert!(scalar_equals(&x, &x_copy), 1);

        assert!(scalar_equals(scalar_neg_assign(scalar_neg_assign(&mut x)), &x_copy), 1);
    }

    #[test]
    fun test_scalar_mul() {
        // X * 1 == X
        let x = Scalar { data: X_SCALAR };
        assert!(scalar_equals(&x, &scalar_mul(&x, &scalar_one())), 1);

        // Test multiplication of two random scalars
        let y = Scalar { data: Y_SCALAR };
        let x_times_y = Scalar { data: X_TIMES_Y_SCALAR };
        assert!(scalar_equals(&scalar_mul(&x, &y), &x_times_y), 1);

        // A * B
        assert!(scalar_equals(&scalar_mul(&Scalar { data: A_SCALAR }, &Scalar { data: B_SCALAR }), &Scalar { data: A_TIMES_B_SCALAR }), 1);
    }

    #[test]
    fun test_scalar_mul_assign() {
        let x = Scalar { data: X_SCALAR };
        let y = Scalar { data: Y_SCALAR };
        let x_times_y = Scalar { data: X_TIMES_Y_SCALAR };

        scalar_mul_assign(&mut x, &y);

        assert!(scalar_equals(&x, &x_times_y), 1);
    }

    #[test]
    fun test_scalar_add() {
        // Addition reduces: \ell-1 + 1 = \ell = 0
        let ell_minus_one = Scalar { data: L_MINUS_ONE };
        assert!(scalar_is_zero(&scalar_add(&ell_minus_one, &scalar_one())), 1);

        // 1 + 1 = 2
        let two = Scalar { data: TWO_SCALAR };
        assert!(scalar_equals(&scalar_add(&scalar_one(), &scalar_one()), &two), 1);

        // A + B
        assert!(scalar_equals(&scalar_add(&Scalar { data: A_SCALAR }, &Scalar { data: B_SCALAR }), &Scalar { data: A_PLUS_B_SCALAR }), 1);
    }

    #[test]
    fun test_scalar_sub() {
        // Subtraction reduces: 0 - 1 = \ell - 1
        let ell_minus_one = Scalar { data: L_MINUS_ONE };
        assert!(scalar_equals(&scalar_sub(&scalar_zero(), &scalar_one()), &ell_minus_one), 1);

        // 2 - 1 = 1
        let two = Scalar { data: TWO_SCALAR };
        assert!(scalar_is_one(&scalar_sub(&two, &scalar_one())), 1);

        // 1 - 2 = -1 = \ell - 1
        let ell_minus_one = Scalar { data: L_MINUS_ONE };
        assert!(scalar_equals(&scalar_sub(&scalar_one(), &two), &ell_minus_one), 1);
    }

    #[test]
    fun test_scalar_reduced_from_32_bytes() {
        // \ell + 2 = 0 + 2 = 2 (modulo \ell)
        let s = std::option::extract(&mut new_scalar_reduced_from_32_bytes(L_PLUS_TWO));
        let two = Scalar { data: TWO_SCALAR };
        assert!(scalar_equals(&s, &two), 1);

        // Reducing the all 1's bit vector yields $(2^256 - 1) \mod \ell$
        let biggest = std::option::extract(&mut new_scalar_reduced_from_32_bytes(NON_CANONICAL_ALL_ONES));
        assert!(scalar_equals(&biggest, &Scalar { data: REDUCED_2_256_MINUS_1_SCALAR }), 1);
    }

    #[test]
    fun test_scalar_from_64_uniform_bytes() {
        // Test X + 2^256 * X reduces correctly
        let x_plus_2_to_256_times_x: vector<u8> = vector[];

        std::vector::append(&mut x_plus_2_to_256_times_x, X_SCALAR);
        std::vector::append(&mut x_plus_2_to_256_times_x, X_SCALAR);

        let reduced = std::option::extract(&mut new_scalar_uniform_from_64_bytes(x_plus_2_to_256_times_x));
        let expected = Scalar { data: REDUCED_X_PLUS_2_TO_256_TIMES_X_SCALAR };
        assert!(scalar_equals(&reduced, &expected), 1)
    }

    #[test]
    fun test_scalar_to_bytes() {
        // zero is canonical
        assert!(scalar_is_canonical_internal(scalar_zero().data), 1);

        // ...but if we maul it and set the high bit to 1, it is non-canonical
        let non_can = scalar_zero();
        let last_byte = std::vector::borrow_mut(&mut non_can.data, 31);
        *last_byte = 128;
        assert!(!scalar_is_canonical_internal(non_can.data), 1);

        // This test makes sure scalar_to_bytes does not return a mutable reference to a scalar's bits
        let non_can = scalar_zero();
        let bytes = scalar_to_bytes(&scalar_zero());
        let last_byte = std::vector::borrow_mut(&mut bytes, 31);
        *last_byte = 128;
        assert!(scalar_is_canonical_internal(non_can.data), 1);
        assert!(scalar_equals(&non_can, &scalar_zero()), 1);
    }

    #[test]
    fun test_num_points_within_limit() {
        let limit = 10000;
        let i = 0;
        while (i < limit) {
            point_identity();
            i = i + 1;
        }
    }

    #[test]
    #[expected_failure(abort_code=0x090004, location=Self)]
    fun test_num_points_limit_exceeded() {
        let limit = 10001;
        let i = 0;
        while (i < limit) {
            point_identity();
            i = i + 1;
        }
    }
}<|MERGE_RESOLUTION|>--- conflicted
+++ resolved
@@ -79,13 +79,8 @@
     const E_ZERO_POINTS: u64 = 2;
     /// Expected more than zero scalars as input.
     const E_ZERO_SCALARS: u64 = 3;
-<<<<<<< HEAD
-    /// The native functions have not been rolled out yet.
-    const E_NATIVE_FUN_NOT_AVAILABLE: u64 = 4;
-=======
     /// Too many points have been created in the current transaction execution.
     const E_TOO_MANY_POINTS_CREATED: u64 = 4;
->>>>>>> e1e27334
 
     //
     // Scalar and point structs
