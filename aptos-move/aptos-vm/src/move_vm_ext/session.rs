// Copyright © Aptos Foundation
// SPDX-License-Identifier: Apache-2.0

use crate::{
    access_path_cache::AccessPathCache, data_cache::get_resource_group_from_metadata,
    move_vm_ext::MoveResolverExt, transaction_metadata::TransactionMetadata,
};
use aptos_aggregator::{
    aggregator_extension::AggregatorID,
    delta_change_set::{serialize, DeltaChangeSet},
};
use aptos_crypto::{hash::CryptoHash, HashValue};
use aptos_crypto_derive::{BCSCryptoHash, CryptoHasher};
use aptos_framework::natives::{
    aggregator_natives::{AggregatorChange, AggregatorChangeSet, NativeAggregatorContext},
    code::{NativeCodeContext, PublishRequest},
};
use aptos_gas::ChangeSetConfigs;
use aptos_types::{
    block_metadata::BlockMetadata,
    contract_event::ContractEvent,
    on_chain_config::{CurrentTimeMicroseconds, Features, OnChainConfig},
    state_store::{state_key::StateKey, state_value::StateValueMetadata, table::TableHandle},
    transaction::SignatureCheckedTransaction,
    write_set::{WriteOp, WriteSetMut},
};
use aptos_vm_types::change_set::VMChangeSet;
use move_binary_format::errors::{Location, PartialVMError, VMResult};
use move_core_types::{
    account_address::AccountAddress,
    effects::{
        AccountChangeSet, ChangeSet as MoveChangeSet, Event as MoveEvent, Op as MoveStorageOp,
    },
    language_storage::{ModuleId, StructTag},
    vm_status::{err_msg, StatusCode, VMStatus},
};
use move_table_extension::{NativeTableContext, TableChangeSet};
use move_vm_runtime::{move_vm::MoveVM, session::Session};
use serde::{Deserialize, Serialize};
use std::{
    borrow::BorrowMut,
    collections::BTreeMap,
    ops::{Deref, DerefMut},
    sync::Arc,
};

#[derive(BCSCryptoHash, CryptoHasher, Deserialize, Serialize)]
pub enum SessionId {
    Txn {
        sender: AccountAddress,
        sequence_number: u64,
        script_hash: Vec<u8>,
    },
    BlockMeta {
        // block id
        id: HashValue,
    },
    Genesis {
        // id to identify this specific genesis build
        id: HashValue,
    },
    // For those runs that are not a transaction and the output of which won't be committed.
    Void,
}

impl SessionId {
    pub fn txn(txn: &SignatureCheckedTransaction) -> Self {
        Self::txn_meta(&TransactionMetadata::new(&txn.clone().into_inner()))
    }

    pub fn txn_meta(txn_data: &TransactionMetadata) -> Self {
        Self::Txn {
            sender: txn_data.sender,
            sequence_number: txn_data.sequence_number,
            script_hash: txn_data.script_hash.clone(),
        }
    }

    pub fn genesis(id: HashValue) -> Self {
        Self::Genesis { id }
    }

    pub fn block_meta(block_meta: &BlockMetadata) -> Self {
        Self::BlockMeta {
            id: block_meta.id(),
        }
    }

    pub fn void() -> Self {
        Self::Void
    }

    pub fn as_uuid(&self) -> HashValue {
        self.hash()
    }

    pub fn sender(&self) -> Option<AccountAddress> {
        match self {
            SessionId::Txn { sender, .. } => Some(*sender),
            SessionId::BlockMeta { .. } | SessionId::Genesis { .. } | SessionId::Void => None,
        }
    }
}

pub struct SessionExt<'r, 'l> {
    inner: Session<'r, 'l>,
    remote: &'r dyn MoveResolverExt,
    new_slot_payer: Option<AccountAddress>,
    features: Arc<Features>,
}

impl<'r, 'l> SessionExt<'r, 'l> {
    pub fn new(
        inner: Session<'r, 'l>,
        remote: &'r dyn MoveResolverExt,
        new_slot_payer: Option<AccountAddress>,
        features: Arc<Features>,
    ) -> Self {
        Self {
            inner,
            remote,
            new_slot_payer,
            features,
        }
    }

    pub fn finish<C: AccessPathCache>(
        self,
        ap_cache: &mut C,
        configs: &ChangeSetConfigs,
    ) -> VMResult<VMChangeSet> {
        let move_vm = self.inner.get_move_vm();
        let (change_set, events, mut extensions) = self.inner.finish_with_extensions()?;

        let (change_set, resource_group_change_set) =
            Self::split_and_merge_resource_groups(move_vm, self.remote, change_set)?;
        let current_time = CurrentTimeMicroseconds::fetch_config(self.remote);

        let table_context: NativeTableContext = extensions.remove();
        let table_change_set = table_context
            .into_change_set()
            .map_err(|e| e.finish(Location::Undefined))?;

        let aggregator_context: NativeAggregatorContext = extensions.remove();
        let aggregator_change_set = aggregator_context.into_change_set();

        let change_set = Self::convert_change_set(
            self.remote,
            self.new_slot_payer,
            self.features.is_storage_slot_metadata_enabled(),
            current_time.as_ref(),
            change_set,
            resource_group_change_set,
            events,
            table_change_set,
            aggregator_change_set,
            ap_cache,
            configs,
        )
        .map_err(|status| PartialVMError::new(status.status_code()).finish(Location::Undefined))?;

        Ok(change_set)
    }

    pub fn extract_publish_request(&mut self) -> Option<PublishRequest> {
        let ctx = self.get_native_extensions().get_mut::<NativeCodeContext>();
        ctx.requested_module_bundle.take()
    }

    /// * Separate the resource groups from the non-resource.
    /// * non-resource groups are kept as is
    /// * resource groups are merged into the correct format as deltas to the source data
    ///   * Remove resource group data from the deltas
    ///   * Attempt to read the existing resource group data or create a new empty container
    ///   * Apply the deltas to the resource group data
    /// The process for translating Move deltas of resource groups to resources is
    /// * Add -- insert element in container
    ///   * If entry exists, Unreachable
    ///   * If group exists, Modify
    ///   * If group doesn't exist, Add
    /// * Modify -- update element in container
    ///   * If group or data doesn't exist, Unreachable
    ///   * Otherwise modify
    /// * Delete -- remove element from container
    ///   * If group or data does't exist, Unreachable
    ///   * If elements remain, Modify
    ///   * Otherwise delete
    fn split_and_merge_resource_groups(
        runtime: &MoveVM,
        remote: &dyn MoveResolverExt,
        change_set: MoveChangeSet,
    ) -> VMResult<(MoveChangeSet, MoveChangeSet)> {
        // The use of this implies that we could theoretically call unwrap with no consequences,
        // but using unwrap means the code panics if someone can come up with an attack.
        let common_error = || {
            PartialVMError::new(StatusCode::UNKNOWN_INVARIANT_VIOLATION_ERROR)
<<<<<<< HEAD
=======
                .with_message("split_and_merge_resource_groups error".to_string())
>>>>>>> a7ce1231
                .finish(Location::Undefined)
        };
        let mut change_set_filtered = MoveChangeSet::new();
        let mut resource_group_change_set = MoveChangeSet::new();

        let mut resource_group_cache = remote.release_resource_group_cache();
        for (addr, account_changeset) in change_set.into_inner() {
            let mut resource_groups: BTreeMap<StructTag, AccountChangeSet> = BTreeMap::new();
            let mut resources_filtered = BTreeMap::new();
            let (modules, resources) = account_changeset.into_inner();

            for (struct_tag, blob_op) in resources {
<<<<<<< HEAD
                let resource_group = remote
                    .get_resource_group(&struct_tag)
                    .map_err(|_| common_error())?;
                if let Some(resource_group) = resource_group {
=======
                let resource_group_tag = runtime
                    .with_module_metadata(&struct_tag.module_id(), |md| {
                        get_resource_group_from_metadata(&struct_tag, md)
                    });

                if let Some(resource_group_tag) = resource_group_tag {
>>>>>>> a7ce1231
                    resource_groups
                        .entry(resource_group_tag)
                        .or_insert_with(AccountChangeSet::new)
                        .add_resource_op(struct_tag, blob_op)
                        .map_err(|_| common_error())?;
                } else {
<<<<<<< HEAD
                    change_set_filtered
                        .add_resource_op(addr, struct_tag, blob_op)
                        .map_err(|_| common_error())?;
                }
            }

            for (name, blob_op) in modules {
                change_set_filtered
                    .add_module_op(ModuleId::new(addr, name), blob_op)
                    .map_err(|_| common_error())?;
            }

            for (resource_tag, resources) in resource_groups {
                let source_data = remote
                    .get_resource_group_data(&addr, &resource_tag)
                    .map_err(|_| common_error())?;
                let (mut source_data, create) = if let Some(source_data) = source_data {
                    let source_data = bcs::from_bytes(&source_data).map_err(|_| common_error())?;
                    (source_data, false)
                } else {
                    (BTreeMap::new(), true)
                };
=======
                    resources_filtered.insert(struct_tag, blob_op);
                }
            }

            change_set_filtered
                .add_account_changeset(
                    addr,
                    AccountChangeSet::from_modules_resources(modules, resources_filtered),
                )
                .map_err(|_| common_error())?;

            for (resource_group_tag, resources) in resource_groups {
                let mut source_data = resource_group_cache
                    .borrow_mut()
                    .get_mut(&addr)
                    .and_then(|t| t.remove(&resource_group_tag))
                    .unwrap_or_default();
                let create = source_data.is_empty();
>>>>>>> a7ce1231

                for (struct_tag, current_op) in resources.into_resources() {
                    match current_op {
                        MoveStorageOp::Delete => {
                            source_data.remove(&struct_tag).ok_or_else(common_error)?;
                        },
                        MoveStorageOp::Modify(new_data) => {
                            let data = source_data.get_mut(&struct_tag).ok_or_else(common_error)?;
                            *data = new_data;
                        },
                        MoveStorageOp::New(data) => {
                            let data = source_data.insert(struct_tag, data);
                            if data.is_some() {
                                return Err(common_error());
                            }
                        },
                    }
                }

                let op = if source_data.is_empty() {
                    MoveStorageOp::Delete
                } else if create {
                    MoveStorageOp::New(bcs::to_bytes(&source_data).map_err(|_| common_error())?)
                } else {
                    MoveStorageOp::Modify(bcs::to_bytes(&source_data).map_err(|_| common_error())?)
                };
                resource_group_change_set
<<<<<<< HEAD
                    .add_resource_op(addr, resource_tag, op)
=======
                    .add_resource_op(addr, resource_group_tag, op)
>>>>>>> a7ce1231
                    .map_err(|_| common_error())?;
            }
        }

        Ok((change_set_filtered, resource_group_change_set))
    }

    pub fn convert_change_set<C: AccessPathCache>(
        remote: &dyn MoveResolverExt,
        new_slot_payer: Option<AccountAddress>,
        is_storage_slot_metadata_enabled: bool,
        current_time: Option<&CurrentTimeMicroseconds>,
        change_set: MoveChangeSet,
        resource_group_change_set: MoveChangeSet,
        events: Vec<MoveEvent>,
        table_change_set: TableChangeSet,
        aggregator_change_set: AggregatorChangeSet,
        ap_cache: &mut C,
        configs: &ChangeSetConfigs,
    ) -> Result<VMChangeSet, VMStatus> {
        let mut write_set_mut = WriteSetMut::new(Vec::new());
        let mut delta_change_set = DeltaChangeSet::empty();
        let mut new_slot_metadata: Option<StateValueMetadata> = None;
        if is_storage_slot_metadata_enabled {
            if let Some(payer) = new_slot_payer {
                if let Some(current_time) = current_time {
                    new_slot_metadata = Some(StateValueMetadata::new(payer, 0, current_time));
                }
            }
        }
        let woc = WriteOpConverter {
            remote,
            new_slot_metadata,
        };

        for (addr, account_changeset) in change_set.into_inner() {
            let (modules, resources) = account_changeset.into_inner();
            for (struct_tag, blob_op) in resources {
                let state_key = StateKey::access_path(ap_cache.get_resource_path(addr, struct_tag));
                let op = woc.convert(
                    &state_key,
                    blob_op,
                    configs.legacy_resource_creation_as_modification(),
                )?;

                write_set_mut.insert((state_key, op))
            }

            for (name, blob_op) in modules {
                let state_key =
                    StateKey::access_path(ap_cache.get_module_path(ModuleId::new(addr, name)));
                let op = woc.convert(&state_key, blob_op, false)?;
                write_set_mut.insert((state_key, op))
            }
        }

        for (addr, account_changeset) in resource_group_change_set.into_inner() {
            let (_, resources) = account_changeset.into_inner();
            for (struct_tag, blob_op) in resources {
                let state_key =
                    StateKey::access_path(ap_cache.get_resource_group_path(addr, struct_tag));
                let op = woc.convert(&state_key, blob_op, false)?;
                write_set_mut.insert((state_key, op))
            }
        }

        for (handle, change) in table_change_set.changes {
            for (key, value_op) in change.entries {
                let state_key = StateKey::table_item(handle.into(), key);
                let op = woc.convert(&state_key, value_op, false)?;
                write_set_mut.insert((state_key, op))
            }
        }

        for (id, change) in aggregator_change_set.changes {
            let AggregatorID { handle, key } = id;
            let key_bytes = key.0.to_vec();
            let state_key = StateKey::table_item(TableHandle::from(handle), key_bytes);

            match change {
                AggregatorChange::Write(value) => {
                    let write_op = woc.convert_aggregator_mod(&state_key, value)?;
                    write_set_mut.insert((state_key, write_op));
                },
                AggregatorChange::Merge(delta_op) => delta_change_set.insert((state_key, delta_op)),
                AggregatorChange::Delete => {
                    let write_op = woc.convert(&state_key, MoveStorageOp::Delete, false)?;
                    write_set_mut.insert((state_key, write_op));
                },
            }
        }

        let write_set = write_set_mut
            .freeze()
            .map_err(|_| VMStatus::error(StatusCode::DATA_FORMAT_ERROR, None))?;

        let events = events
            .into_iter()
            .map(|(guid, seq_num, ty_tag, blob)| {
                let key = bcs::from_bytes(guid.as_slice())
                    .map_err(|_| VMStatus::error(StatusCode::EVENT_KEY_MISMATCH, None))?;
                Ok(ContractEvent::new(key, seq_num, ty_tag, blob))
            })
            .collect::<Result<Vec<_>, VMStatus>>()?;
        VMChangeSet::new(write_set, delta_change_set, events, configs)
    }
}

impl<'r, 'l> Deref for SessionExt<'r, 'l> {
    type Target = Session<'r, 'l>;

    fn deref(&self) -> &Self::Target {
        &self.inner
    }
}

impl<'r, 'l> DerefMut for SessionExt<'r, 'l> {
    fn deref_mut(&mut self) -> &mut Self::Target {
        &mut self.inner
    }
}

struct WriteOpConverter<'r> {
    remote: &'r dyn MoveResolverExt,
    new_slot_metadata: Option<StateValueMetadata>,
}

impl<'r> WriteOpConverter<'r> {
    fn convert(
        &self,
        state_key: &StateKey,
        move_storage_op: MoveStorageOp<Vec<u8>>,
        legacy_creation_as_modification: bool,
    ) -> Result<WriteOp, VMStatus> {
        use MoveStorageOp::*;
        use WriteOp::*;

        let existing_value_opt = self.remote.get_state_value(state_key).map_err(|_| {
            VMStatus::error(
                StatusCode::STORAGE_ERROR,
                err_msg("Storage read failed when converting change set."),
            )
        })?;

        let write_op = match (existing_value_opt, move_storage_op) {
            (None, Modify(_) | Delete) => {
                return Err(VMStatus::error(
                    // Possible under speculative execution, returning storage error waiting for re-execution
                    StatusCode::STORAGE_ERROR,
                    err_msg("When converting write op: updating non-existent value."),
                ));
            },
            (Some(_), New(_)) => {
                return Err(VMStatus::error(
                    // Possible under speculative execution, returning storage error waiting for re-execution
                    StatusCode::STORAGE_ERROR,
                    err_msg("When converting write op: Recreating existing value."),
                ));
            },
            (None, New(data)) => match &self.new_slot_metadata {
                None => {
                    if legacy_creation_as_modification {
                        Modification(data)
                    } else {
                        Creation(data)
                    }
                },
                Some(metadata) => CreationWithMetadata {
                    data,
                    metadata: metadata.clone(),
                },
            },
            (Some(existing_value), Modify(data)) => {
                // Inherit metadata even if the feature flags is turned off, for compatibility.
                match existing_value.into_metadata() {
                    None => Modification(data),
                    Some(metadata) => ModificationWithMetadata { data, metadata },
                }
            },
            (Some(existing_value), Delete) => {
                // Inherit metadata even if the feature flags is turned off, for compatibility.
                match existing_value.into_metadata() {
                    None => Deletion,
                    Some(metadata) => DeletionWithMetadata { metadata },
                }
            },
        };
        Ok(write_op)
    }

    fn convert_aggregator_mod(
        &self,
        state_key: &StateKey,
        value: u128,
    ) -> Result<WriteOp, VMStatus> {
        let existing_value_opt = self
            .remote
            .get_state_value(state_key)
            .map_err(|_| VMStatus::error(StatusCode::STORAGE_ERROR, None))?;
        let data = serialize(&value);

        let op = match existing_value_opt {
            None => {
                match &self.new_slot_metadata {
                    // n.b. Aggregator writes historically did not distinguish Create vs Modify.
                    None => WriteOp::Modification(data),
                    Some(metadata) => WriteOp::CreationWithMetadata {
                        data,
                        metadata: metadata.clone(),
                    },
                }
            },
            Some(existing_value) => match existing_value.into_metadata() {
                None => WriteOp::Modification(data),
                Some(metadata) => WriteOp::ModificationWithMetadata { data, metadata },
            },
        };

        Ok(op)
    }
}<|MERGE_RESOLUTION|>--- conflicted
+++ resolved
@@ -194,10 +194,7 @@
         // but using unwrap means the code panics if someone can come up with an attack.
         let common_error = || {
             PartialVMError::new(StatusCode::UNKNOWN_INVARIANT_VIOLATION_ERROR)
-<<<<<<< HEAD
-=======
                 .with_message("split_and_merge_resource_groups error".to_string())
->>>>>>> a7ce1231
                 .finish(Location::Undefined)
         };
         let mut change_set_filtered = MoveChangeSet::new();
@@ -210,49 +207,18 @@
             let (modules, resources) = account_changeset.into_inner();
 
             for (struct_tag, blob_op) in resources {
-<<<<<<< HEAD
-                let resource_group = remote
-                    .get_resource_group(&struct_tag)
-                    .map_err(|_| common_error())?;
-                if let Some(resource_group) = resource_group {
-=======
                 let resource_group_tag = runtime
                     .with_module_metadata(&struct_tag.module_id(), |md| {
                         get_resource_group_from_metadata(&struct_tag, md)
                     });
 
                 if let Some(resource_group_tag) = resource_group_tag {
->>>>>>> a7ce1231
                     resource_groups
                         .entry(resource_group_tag)
                         .or_insert_with(AccountChangeSet::new)
                         .add_resource_op(struct_tag, blob_op)
                         .map_err(|_| common_error())?;
                 } else {
-<<<<<<< HEAD
-                    change_set_filtered
-                        .add_resource_op(addr, struct_tag, blob_op)
-                        .map_err(|_| common_error())?;
-                }
-            }
-
-            for (name, blob_op) in modules {
-                change_set_filtered
-                    .add_module_op(ModuleId::new(addr, name), blob_op)
-                    .map_err(|_| common_error())?;
-            }
-
-            for (resource_tag, resources) in resource_groups {
-                let source_data = remote
-                    .get_resource_group_data(&addr, &resource_tag)
-                    .map_err(|_| common_error())?;
-                let (mut source_data, create) = if let Some(source_data) = source_data {
-                    let source_data = bcs::from_bytes(&source_data).map_err(|_| common_error())?;
-                    (source_data, false)
-                } else {
-                    (BTreeMap::new(), true)
-                };
-=======
                     resources_filtered.insert(struct_tag, blob_op);
                 }
             }
@@ -271,7 +237,6 @@
                     .and_then(|t| t.remove(&resource_group_tag))
                     .unwrap_or_default();
                 let create = source_data.is_empty();
->>>>>>> a7ce1231
 
                 for (struct_tag, current_op) in resources.into_resources() {
                     match current_op {
@@ -299,11 +264,7 @@
                     MoveStorageOp::Modify(bcs::to_bytes(&source_data).map_err(|_| common_error())?)
                 };
                 resource_group_change_set
-<<<<<<< HEAD
-                    .add_resource_op(addr, resource_tag, op)
-=======
                     .add_resource_op(addr, resource_group_tag, op)
->>>>>>> a7ce1231
                     .map_err(|_| common_error())?;
             }
         }
