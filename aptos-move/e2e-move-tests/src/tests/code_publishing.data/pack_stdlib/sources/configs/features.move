--- conflicted
+++ resolved
@@ -1,178 +1 @@
-<<<<<<< HEAD
-/// Defines feature flags for Aptos. Those are used in Aptos specific implementations of features in
-/// the Move stdlib, the Aptos stdlib, and the Aptos framework.
-module std::features {
-    use std::error;
-    use std::signer;
-    use std::vector;
-
-    // ============================================================================================
-    // Feature Flag Definitions
-
-    // Each feature flag should come with documentation which justifies the need of the flag.
-    // Introduction of a new feature flag requires approval of framework owners. Be frugal when
-    // introducing new feature flags, as too many can make it hard to understand the code.
-    //
-    // Each feature flag should come with a specification of a lifetime:
-    //
-    // - a *transient* feature flag is only needed until a related code rollout has happened. This
-    //   is typically associated with the introduction of new native Move functions, and is only used
-    //   from Move code. The owner of this feature is obliged to remove it once this can be done.
-    //
-    // - an *ephemeral* feature flag is required to stay around forever. Typically, those flags guard
-    //   behavior in native code, and the behavior with or without the feature need to be preserved
-    //   for playback.
-    //
-    // Note that removing a feature flag still requires the function which tests for the feature
-    // (like `code_dependency_check_enabled` below) to stay around for compatibility reasons, as it
-    // is a public function. However, once the feature flag is disabled, those functions can constantly
-    // return true.
-
-
-    // --------------------------------------------------------------------------------------------
-    // Code Publishing
-
-    /// Whether validation of package dependencies is enabled, and the related native function is
-    /// available. This is needed because of introduction of a new native function.
-    /// Lifetime: transient
-    const CODE_DEPENDENCY_CHECK: u64 = 1;
-    public fun code_dependency_check_enabled(): bool acquires Features {
-        is_enabled(CODE_DEPENDENCY_CHECK)
-    }
-
-    /// Whether during upgrade compatibility checking, friend functions should be treated similar like
-    /// private functions.
-    /// Lifetime: ephemeral
-    const TREAT_FRIEND_AS_PRIVATE: u64 = 2;
-    public fun treat_friend_as_private(): bool acquires Features {
-        is_enabled(TREAT_FRIEND_AS_PRIVATE)
-    }
-
-    /// Whether the new SHA2-512, SHA3-512 and RIPEMD-160 hash function natives are enabled.
-    /// This is needed because of the introduction of new native functions.
-    /// Lifetime: transient
-    const SHA_512_AND_RIPEMD_160_NATIVES: u64 = 3;
-
-    public fun get_sha_512_and_ripemd_160_feature(): u64 { SHA_512_AND_RIPEMD_160_NATIVES }
-
-    public fun sha_512_and_ripemd_160_enabled(): bool acquires Features {
-        is_enabled(SHA_512_AND_RIPEMD_160_NATIVES)
-    }
-
-    /// Whether the new `aptos_stdlib::type_info::chain_id()` native for fetching the chain ID is enabled.
-    /// This is needed because of the introduction of a new native function.
-    /// Lifetime: transient
-    const APTOS_STD_CHAIN_ID_NATIVES: u64 = 4;
-
-    public fun get_aptos_stdlib_chain_id_feature(): u64 { APTOS_STD_CHAIN_ID_NATIVES }
-
-    public fun aptos_stdlib_chain_id_enabled(): bool acquires Features {
-        is_enabled(APTOS_STD_CHAIN_ID_NATIVES)
-    }
-    
-    /// Whether the Bulletproofs zero-knowledge range proof module is enabled, and the related native function is
-    /// available. This is needed because of the introduction of a new native function.
-    /// Lifetime: transient
-    const BULLETPROOFS_NATIVES: u64 = 5;
-
-    public fun get_bulletproofs_feature(): u64 { BULLETPROOFS_NATIVES }
-
-    public fun bulletproofs_enabled(): bool acquires Features {
-        is_enabled(BULLETPROOFS_NATIVES)
-    }
-
-    // ============================================================================================
-    // Feature Flag Implementation
-
-    /// The provided signer has not a framework address.
-    const EFRAMEWORK_SIGNER_NEEDED: u64 = 1;
-
-    /// The enabled features, represented by a bitset stored on chain.
-    struct Features has key {
-        features: vector<u8>,
-    }
-
-    /// Function to enable and disable features. Can only be called by a signer of @std.
-    public fun change_feature_flags(framework: &signer, enable: vector<u64>, disable: vector<u64>)
-    acquires Features {
-        assert!(signer::address_of(framework) == @std, error::permission_denied(EFRAMEWORK_SIGNER_NEEDED));
-        if (!exists<Features>(@std)) {
-            move_to<Features>(framework, Features{features: vector[]})
-        };
-        let features = &mut borrow_global_mut<Features>(@std).features;
-        let i = 0;
-        let n = vector::length(&enable);
-        while (i < n) {
-            set(features, *vector::borrow(&enable, i), true);
-            i = i + 1
-        };
-        let i = 0;
-        let n = vector::length(&disable);
-        while (i < n) {
-            set(features, *vector::borrow(&disable, i), false);
-            i = i + 1
-        };
-    }
-
-    /// Check whether the feature is enabled.
-    fun is_enabled(feature: u64): bool acquires Features {
-        exists<Features>(@std) &&
-        contains(&borrow_global<Features>(@std).features, feature)
-    }
-
-    /// Helper to include or exclude a feature flag.
-    fun set(features: &mut vector<u8>, feature: u64, include: bool) {
-        let byte_index = feature / 8;
-        let bit_mask = 1 << ((feature % 8) as u8);
-        while (vector::length(features) <= byte_index) {
-            vector::push_back(features, 0)
-        };
-        let entry = vector::borrow_mut(features, byte_index);
-        if (include)
-            *entry = *entry | bit_mask
-        else
-            *entry = *entry & (0xff ^ bit_mask)
-    }
-
-    /// Helper to check whether a feature flag is enabled.
-    fun contains(features: &vector<u8>, feature: u64): bool {
-        let byte_index = feature / 8;
-        let bit_mask = 1 << ((feature % 8) as u8);
-        byte_index < vector::length(features) && (*vector::borrow(features, byte_index) & bit_mask) != 0
-    }
-
-    #[test]
-    fun test_feature_sets() {
-        let features = vector[];
-        set(&mut features, 1, true);
-        set(&mut features, 5, true);
-        set(&mut features, 17, true);
-        set(&mut features, 23, true);
-        assert!(contains(&features, 1), 0);
-        assert!(contains(&features, 5), 1);
-        assert!(contains(&features, 17), 2);
-        assert!(contains(&features, 23), 3);
-        set(&mut features, 5, false);
-        set(&mut features, 17, false);
-        assert!(contains(&features, 1), 0);
-        assert!(!contains(&features, 5), 1);
-        assert!(!contains(&features, 17), 2);
-        assert!(contains(&features, 23), 3);
-    }
-
-    #[test(fx = @std)]
-    fun test_change_feature_txn(fx: signer) acquires Features {
-        change_feature_flags(&fx, vector[1, 9, 23], vector[]);
-        assert!(is_enabled(1), 1);
-        assert!(is_enabled(9), 2);
-        assert!(is_enabled(23), 3);
-        change_feature_flags(&fx, vector[17], vector[9]);
-        assert!(is_enabled(1), 1);
-        assert!(!is_enabled(9), 2);
-        assert!(is_enabled(17), 3);
-        assert!(is_enabled(23), 4);
-    }
-}
-=======
-../../../../../../../framework/move-stdlib/sources/configs/features.move
->>>>>>> 9d408822
+../../../../../../../framework/move-stdlib/sources/configs/features.move